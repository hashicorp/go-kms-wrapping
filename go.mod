module github.com/hashicorp/go-kms-wrapping/v2

go 1.20

require (
<<<<<<< HEAD
	github.com/hashicorp/go-secure-stdlib/parseutil v0.1.7
=======
>>>>>>> 7876aa22
	github.com/hashicorp/go-uuid v1.0.3
	github.com/mr-tron/base58 v1.2.0
	github.com/stretchr/testify v1.8.4
	golang.org/x/crypto v0.17.0
	golang.org/x/exp v0.0.0-20231006140011-7918f672742d
	google.golang.org/protobuf v1.33.0
)

require (
	github.com/davecgh/go-spew v1.1.1 // indirect
	github.com/hashicorp/go-secure-stdlib/strutil v0.1.1 // indirect
	github.com/hashicorp/go-sockaddr v1.0.2 // indirect
	github.com/kr/pretty v0.3.0 // indirect
	github.com/mitchellh/mapstructure v1.4.1 // indirect
	github.com/pmezard/go-difflib v1.0.0 // indirect
<<<<<<< HEAD
	github.com/ryanuber/go-glob v1.0.0 // indirect
	golang.org/x/sys v0.5.0 // indirect
=======
	golang.org/x/sys v0.15.0 // indirect
>>>>>>> 7876aa22
	gopkg.in/check.v1 v1.0.0-20190902080502-41f04d3bba15 // indirect
	gopkg.in/yaml.v3 v3.0.1 // indirect
)<|MERGE_RESOLUTION|>--- conflicted
+++ resolved
@@ -3,10 +3,7 @@
 go 1.20
 
 require (
-<<<<<<< HEAD
 	github.com/hashicorp/go-secure-stdlib/parseutil v0.1.7
-=======
->>>>>>> 7876aa22
 	github.com/hashicorp/go-uuid v1.0.3
 	github.com/mr-tron/base58 v1.2.0
 	github.com/stretchr/testify v1.8.4
@@ -22,12 +19,8 @@
 	github.com/kr/pretty v0.3.0 // indirect
 	github.com/mitchellh/mapstructure v1.4.1 // indirect
 	github.com/pmezard/go-difflib v1.0.0 // indirect
-<<<<<<< HEAD
 	github.com/ryanuber/go-glob v1.0.0 // indirect
-	golang.org/x/sys v0.5.0 // indirect
-=======
 	golang.org/x/sys v0.15.0 // indirect
->>>>>>> 7876aa22
 	gopkg.in/check.v1 v1.0.0-20190902080502-41f04d3bba15 // indirect
 	gopkg.in/yaml.v3 v3.0.1 // indirect
 )