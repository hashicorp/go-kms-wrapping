--- conflicted
+++ resolved
@@ -4,35 +4,10 @@
 	"context"
 )
 
-<<<<<<< HEAD
-// These values define known types of Wrappers
-const (
-	AEAD            = "aead"
-	AliCloudKMS     = "alicloudkms"
-	AWSKMS          = "awskms"
-	AzureKeyVault   = "azurekeyvault"
-	GCPCKMS         = "gcpckms"
-	HuaweiCloudKMS  = "huaweicloudkms"
-	IBMKP           = "ibmkp"
-	MultiWrapper    = "multiwrapper"
-	OCIKMS          = "ocikms"
-	PKCS11          = "pkcs11"
-	Shamir          = "shamir"
-	TencentCloudKMS = "tencentcloudkms"
-	Transit         = "transit"
-	YandexCloudKMS  = "yandexcloudkms"
-	Test            = "test-auto"
-
-	// HSMAutoDeprecated is a deprecated type relevant to Vault prior to 0.9.0.
-	// It is still referenced in certain code paths for upgrade purporses
-	HSMAutoDeprecated = "hsm-auto"
-)
-=======
 type HmacComputer interface {
 	// HmacKeyID is the ID of the key currently used for HMACing (if any)
 	HmacKeyId(context.Context) (string, error)
 }
->>>>>>> ec3ad9b9
 
 type InitFinalizer interface {
 	// Init allows performing any necessary setup calls before using a
