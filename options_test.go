// Copyright (c) HashiCorp, Inc.
// SPDX-License-Identifier: MPL-2.0

package wrapping

import (
	"errors"
	"testing"

	"github.com/stretchr/testify/assert"
	"github.com/stretchr/testify/require"
)

func Test_GetOpts(t *testing.T) {
	t.Parallel()
	t.Run("nil", func(t *testing.T) {
		assert := assert.New(t)
		opts, err := GetOpts(nil)
		assert.NoError(err)
		assert.NotNil(opts)
	})
	t.Run("wrong-type", func(t *testing.T) {
		assert := assert.New(t)
		opts, err := GetOpts(Option(func() interface{} {
			return nil
		}))
		assert.Error(err)
		assert.Nil(opts)
	})
	t.Run("right-type", func(t *testing.T) {
		assert := assert.New(t)
		opts, err := GetOpts(Option(func() interface{} {
			return OptionFunc(func(*Options) error {
				return nil
			})
		}))
		assert.NoError(err)
		assert.NotNil(opts)
	})
	t.Run("WithAad", func(t *testing.T) {
		assert, require := assert.New(t), require.New(t)
		opts, err := GetOpts(WithAad([]byte("foo")))
		require.NoError(err)
		require.NotNil(opts)
		assert.Equal([]byte("foo"), opts.WithAad)
	})
	t.Run("WithKeyId", func(t *testing.T) {
		assert, require := assert.New(t), require.New(t)
		opts, err := GetOpts(WithKeyId("bar"))
		require.NoError(err)
		require.NotNil(opts)
		assert.Equal("bar", opts.WithKeyId)
	})
	t.Run("WithConfigMap", func(t *testing.T) {
		assert, require := assert.New(t), require.New(t)
		strOpts := map[string]string{"foo": "bar"}
		opts, err := GetOpts(WithConfigMap(strOpts))
		require.NoError(err)
		require.NotNil(opts)
		assert.Equal(strOpts, opts.WithConfigMap)
	})
	t.Run("WithKeyPurposes", func(t *testing.T) {
		assert, require := assert.New(t), require.New(t)
		opts, err := GetOpts(WithKeyPurposes(KeyPurpose_Sign))
		require.NoError(err)
		require.NotNil(opts)
		assert.Equal([]KeyPurpose{KeyPurpose_Sign}, opts.WithKeyPurposes)
	})
	t.Run("WithKeyType", func(t *testing.T) {
		assert, require := assert.New(t), require.New(t)
		opts, err := GetOpts(WithKeyType(KeyType_Ed25519))
		require.NoError(err)
		require.NotNil(opts)
		assert.Equal(KeyType_Ed25519, opts.WithKeyType)
	})
	t.Run("WithRandomBytes", func(t *testing.T) {
		testBytes := []byte("test")
		assert, require := assert.New(t), require.New(t)
		opts, err := GetOpts(WithRandomBytes(testBytes))
		require.NoError(err)
		require.NotNil(opts)
		assert.Equal(testBytes, opts.WithRandomBytes)
	})
	t.Run("WithKeyEncoding", func(t *testing.T) {
		assert, require := assert.New(t), require.New(t)
		opts, err := GetOpts(WithKeyEncoding(KeyEncoding_Bytes))
		require.NoError(err)
		require.NotNil(opts)
		assert.Equal(KeyEncoding_Bytes, opts.WithKeyEncoding)
	})
	t.Run("WithWrappedKeyEncoding", func(t *testing.T) {
		assert, require := assert.New(t), require.New(t)
		opts, err := GetOpts(WithWrappedKeyEncoding(KeyEncoding_Bytes))
		require.NoError(err)
		require.NotNil(opts)
		assert.Equal(KeyEncoding_Bytes, opts.WithWrappedKeyEncoding)
	})
	t.Run("WithDisallowEnvVars", func(t *testing.T) {
		assert, require := assert.New(t), require.New(t)
		opts, err := GetOpts(WithDisallowEnvVars(true))
		require.NoError(err)
		require.NotNil(opts)
		assert.True(opts.WithDisallowEnvVars)
	})
}

func testOptionWithError(t *testing.T) Option {
	t.Helper()
	return func() interface{} {
		return OptionFunc(func(o *Options) error {
			return errors.New("option error")
		})
	}
}

func TestParsePaths(t *testing.T) {
	type options struct {
		optionA string
		optionB string
	}

	test := options{
		optionA: "Hello, World!",
		optionB: "file://test-fixtures/secret.txt",
	}
	if err := ParsePaths(&test.optionA, &test.optionB); err != nil {
		t.Fatal(err)
	}
	if test.optionB != "Top Secret" {
		t.Fatalf("expected TopSecret, got %s", test.optionB)
	}

<<<<<<< HEAD
	test = options{
		optionA: "file://test-fixtures/missing.txt",
=======
	// Test nil handling
	test = options{
		optionA: "file://test-fixtures/secret.txt",
	}
	if err := ParsePaths(nil, &test.optionA, nil); err != nil {
		t.Fatal(err)
	}
	if test.optionA != "Top Secret" {
		t.Fatalf("expected TopSecret, got %s", test.optionB)
	}

	// Test errors and error atomicity
	test = options{
		optionA: "file://test-fixtures/secret.txt",
		optionB: "file://test-fixtures/missing.txt",
>>>>>>> 9aac87b7
	}
	if err := ParsePaths(&test.optionA, &test.optionB); err == nil {
		t.Fatal("expected error but didn't get one")
	}
<<<<<<< HEAD
=======
	if test.optionA != "file://test-fixtures/secret.txt" {
		t.Fatalf("optionA was overwritten despite encountering an error")
	}
>>>>>>> 9aac87b7
}<|MERGE_RESOLUTION|>--- conflicted
+++ resolved
@@ -130,10 +130,6 @@
 		t.Fatalf("expected TopSecret, got %s", test.optionB)
 	}
 
-<<<<<<< HEAD
-	test = options{
-		optionA: "file://test-fixtures/missing.txt",
-=======
 	// Test nil handling
 	test = options{
 		optionA: "file://test-fixtures/secret.txt",
@@ -149,15 +145,12 @@
 	test = options{
 		optionA: "file://test-fixtures/secret.txt",
 		optionB: "file://test-fixtures/missing.txt",
->>>>>>> 9aac87b7
 	}
 	if err := ParsePaths(&test.optionA, &test.optionB); err == nil {
 		t.Fatal("expected error but didn't get one")
 	}
-<<<<<<< HEAD
-=======
+
 	if test.optionA != "file://test-fixtures/secret.txt" {
 		t.Fatalf("optionA was overwritten despite encountering an error")
 	}
->>>>>>> 9aac87b7
 }