--- conflicted
+++ resolved
@@ -156,14 +156,6 @@
 	}
 }
 
-<<<<<<< HEAD
-func ParsePaths(fields ...*string) error {
-	for i := 0; i < len(fields); i++ {
-		if newVal, err := parseutil.ParsePath(*fields[i], parseutil.WithNoTrimSpaces(true), parseutil.WithErrorOnMissingEnv(true)); err != nil && !errors.Is(err, parseutil.ErrNotAUrl) {
-			return err
-		} else {
-			*fields[i] = newVal
-=======
 // ParsePaths is a helper function to take each string pointer argument and call parseutil.ParsePath,
 // replacing the contents of the target string with the result if no error occurs.  The function exits
 // early if it encounters an error.  In that case no passed fields will have been modified.
@@ -183,7 +175,6 @@
 	for i := 0; i < len(fields); i++ {
 		if fields[i] != nil {
 			*fields[i] = newVals[i]
->>>>>>> 9aac87b7
 		}
 	}
 	return nil
