module github.com/hashicorp/go-kms-wrapping/wrappers/azurekeyvault/v2

go 1.20

require (
	github.com/Azure/azure-sdk-for-go/sdk/azcore v1.11.1
	github.com/Azure/azure-sdk-for-go/sdk/azidentity v1.6.0
	github.com/Azure/azure-sdk-for-go/sdk/keyvault/azkeys v0.10.0
	github.com/Azure/go-autorest/autorest v0.11.29
	github.com/Azure/go-autorest/autorest/to v0.4.0
	github.com/hashicorp/go-hclog v1.5.0
	github.com/hashicorp/go-kms-wrapping/v2 v2.0.17
	github.com/stretchr/testify v1.9.0
	golang.org/x/net v0.26.0
)

require (
	github.com/Azure/azure-sdk-for-go/sdk/internal v1.8.0 // indirect
	github.com/Azure/azure-sdk-for-go/sdk/keyvault/internal v0.7.1 // indirect
	github.com/Azure/go-autorest v14.2.0+incompatible // indirect
	github.com/Azure/go-autorest/autorest/adal v0.9.22 // indirect
	github.com/Azure/go-autorest/autorest/date v0.3.0 // indirect
	github.com/Azure/go-autorest/logger v0.2.1 // indirect
	github.com/Azure/go-autorest/tracing v0.6.0 // indirect
	github.com/AzureAD/microsoft-authentication-library-for-go v1.2.2 // indirect
	github.com/davecgh/go-spew v1.1.1 // indirect
	github.com/fatih/color v1.14.1 // indirect
	github.com/golang-jwt/jwt/v4 v4.5.1 // indirect
	github.com/golang-jwt/jwt/v5 v5.2.1 // indirect
	github.com/google/uuid v1.6.0 // indirect
	github.com/hashicorp/go-secure-stdlib/parseutil v0.1.9 // indirect
	github.com/hashicorp/go-secure-stdlib/strutil v0.1.2 // indirect
	github.com/hashicorp/go-sockaddr v1.0.6 // indirect
	github.com/hashicorp/go-uuid v1.0.3 // indirect
	github.com/kylelemons/godebug v1.1.0 // indirect
	github.com/mattn/go-colorable v0.1.13 // indirect
	github.com/mattn/go-isatty v0.0.17 // indirect
	github.com/mitchellh/mapstructure v1.5.0 // indirect
	github.com/pkg/browser v0.0.0-20240102092130-5ac0b6a4141c // indirect
	github.com/pmezard/go-difflib v1.0.0 // indirect
<<<<<<< HEAD
	github.com/ryanuber/go-glob v1.0.0 // indirect
	golang.org/x/crypto v0.24.0 // indirect
	golang.org/x/sys v0.21.0 // indirect
	golang.org/x/text v0.16.0 // indirect
=======
	golang.org/x/crypto v0.32.0 // indirect
	golang.org/x/sys v0.29.0 // indirect
	golang.org/x/text v0.21.0 // indirect
>>>>>>> 9188f1e2
	google.golang.org/protobuf v1.33.0 // indirect
	gopkg.in/yaml.v3 v3.0.1 // indirect
)<|MERGE_RESOLUTION|>--- conflicted
+++ resolved
@@ -38,16 +38,10 @@
 	github.com/mitchellh/mapstructure v1.5.0 // indirect
 	github.com/pkg/browser v0.0.0-20240102092130-5ac0b6a4141c // indirect
 	github.com/pmezard/go-difflib v1.0.0 // indirect
-<<<<<<< HEAD
 	github.com/ryanuber/go-glob v1.0.0 // indirect
-	golang.org/x/crypto v0.24.0 // indirect
-	golang.org/x/sys v0.21.0 // indirect
-	golang.org/x/text v0.16.0 // indirect
-=======
 	golang.org/x/crypto v0.32.0 // indirect
 	golang.org/x/sys v0.29.0 // indirect
 	golang.org/x/text v0.21.0 // indirect
->>>>>>> 9188f1e2
 	google.golang.org/protobuf v1.33.0 // indirect
 	gopkg.in/yaml.v3 v3.0.1 // indirect
 )