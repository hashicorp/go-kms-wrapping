--- conflicted
+++ resolved
@@ -10,13 +10,8 @@
 	github.com/Azure/go-autorest/autorest/to v0.4.0
 	github.com/hashicorp/go-hclog v1.5.0
 	github.com/hashicorp/go-kms-wrapping/v2 v2.0.14
-<<<<<<< HEAD
 	github.com/stretchr/testify v1.9.0
 	golang.org/x/net v0.26.0
-=======
-	github.com/stretchr/testify v1.8.4
-	golang.org/x/net v0.23.0
->>>>>>> 8d7ee114
 )
 
 require (
@@ -39,17 +34,9 @@
 	github.com/mattn/go-isatty v0.0.17 // indirect
 	github.com/pkg/browser v0.0.0-20240102092130-5ac0b6a4141c // indirect
 	github.com/pmezard/go-difflib v1.0.0 // indirect
-<<<<<<< HEAD
 	golang.org/x/crypto v0.24.0 // indirect
 	golang.org/x/sys v0.21.0 // indirect
 	golang.org/x/text v0.16.0 // indirect
-	google.golang.org/protobuf v1.31.0 // indirect
-=======
-	github.com/rogpeppe/go-internal v1.6.1 // indirect
-	golang.org/x/crypto v0.21.0 // indirect
-	golang.org/x/sys v0.18.0 // indirect
-	golang.org/x/text v0.14.0 // indirect
 	google.golang.org/protobuf v1.33.0 // indirect
->>>>>>> 8d7ee114
 	gopkg.in/yaml.v3 v3.0.1 // indirect
 )